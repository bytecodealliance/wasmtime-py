from . import _ffi as ffi
from ctypes import *
from wasmtime import Store, MemoryType, WasmtimeError


class Memory:
    def __init__(self, store: Store, ty: MemoryType):
        """
        Creates a new memory in `store` with the given `ty`
        """

        if not isinstance(store, Store):
            raise TypeError("expected a Store")
        if not isinstance(ty, MemoryType):
            raise TypeError("expected a MemoryType")
        ptr = ffi.wasm_memory_new(store.__ptr__, ty.__ptr__)
        if not ptr:
            raise WasmtimeError("failed to create memory")
        self.__ptr__ = ptr
        self.__owner__ = None

    @classmethod
    def __from_ptr__(cls, ptr: P_wasm_memory_t, owner) -> "Memory":
        ty = cls.__new__(cls)
        if not isinstance(ptr, POINTER(ffi.wasm_memory_t)):
            raise TypeError("wrong pointer type")
        ty.__ptr__ = ptr
        ty.__owner__ = owner
        return ty

    @property
    def type(self) -> MemoryType:
        """
        Gets the type of this memory as a `MemoryType`
        """

        ptr = ffi.wasm_memory_type(self.__ptr__)
        return MemoryType.__from_ptr__(ptr, None)

    def grow(self, delta: int) -> bool:
        """
        Grows this memory by the given number of pages
        """

        if not isinstance(delta, int):
            raise TypeError("expected an integer")
        if delta < 0:
            raise WasmtimeError("cannot grow by negative amount")
        ok = ffi.wasm_memory_grow(self.__ptr__, delta)
        if ok:
            return True
        else:
            return False

    @property
    def size(self) -> int:
        """
        Returns the size, in WebAssembly pages, of this memory.
        """

        return ffi.wasm_memory_size(self.__ptr__)

    @property
    def data_ptr(self) -> POINTER(c_ubyte):
        """
        Returns the raw pointer in memory where this wasm memory lives.

        Remember that all accesses to wasm memory should be bounds-checked
        against the `data_len` method.
        """
        return ffi.wasm_memory_data(self.__ptr__)

    @property
    def data_len(self) -> int:
        """
        Returns the raw byte length of this memory.
        """

        return ffi.wasm_memory_data_size(self.__ptr__)

<<<<<<< HEAD
    def _as_extern(self):
        return ffi.wasm_memory_as_extern(self.__ptr__)
=======
    def _as_extern(self) -> P_wasm_extern_t:
        return dll.wasm_memory_as_extern(self.__ptr__)
>>>>>>> d023890e

    def __del__(self):
        if hasattr(self, '__owner__') and self.__owner__ is None:
            ffi.wasm_memory_delete(self.__ptr__)<|MERGE_RESOLUTION|>--- conflicted
+++ resolved
@@ -20,7 +20,7 @@
         self.__owner__ = None
 
     @classmethod
-    def __from_ptr__(cls, ptr: P_wasm_memory_t, owner) -> "Memory":
+    def __from_ptr__(cls, ptr: pointer, owner) -> "Memory":
         ty = cls.__new__(cls)
         if not isinstance(ptr, POINTER(ffi.wasm_memory_t)):
             raise TypeError("wrong pointer type")
@@ -78,13 +78,8 @@
 
         return ffi.wasm_memory_data_size(self.__ptr__)
 
-<<<<<<< HEAD
     def _as_extern(self):
         return ffi.wasm_memory_as_extern(self.__ptr__)
-=======
-    def _as_extern(self) -> P_wasm_extern_t:
-        return dll.wasm_memory_as_extern(self.__ptr__)
->>>>>>> d023890e
 
     def __del__(self):
         if hasattr(self, '__owner__') and self.__owner__ is None:
