from . import _ffi as ffi
from ctypes import *
from wasmtime import Store
import typing


class Trap(Exception):
    def __init__(self, store: Store, message: str):
        """
        Creates a new trap in `store` with the given `message`
        """

        if not isinstance(store, Store):
            raise TypeError("expected a Store")
        if not isinstance(message, str):
            raise TypeError("expected a string")
        message_raw = ffi.str_to_name(message, trailing_nul=True)
        ptr = ffi.wasm_trap_new(store.__ptr__, byref(message_raw))
        if not ptr:
            raise WasmtimeError("failed to create trap")
        self.__ptr__ = ptr

    @classmethod
<<<<<<< HEAD
    def __from_ptr__(cls, ptr):
        if not isinstance(ptr, POINTER(ffi.wasm_trap_t)):
=======
    def __from_ptr__(cls, ptr: P_wasm_trap_t) -> "Trap":
        if not isinstance(ptr, P_wasm_trap_t):
>>>>>>> d023890e
            raise TypeError("wrong pointer type")
        trap = cls.__new__(cls)
        trap.__ptr__ = ptr
        return trap

    @property
    def message(self) -> str:
        """
        Returns the message for this trap
        """

        message = ffi.wasm_byte_vec_t()
        ffi.wasm_trap_message(self.__ptr__, byref(message))
        # subtract one to chop off the trailing nul byte
        message.size -= 1
        ret = ffi.to_str(message)
        message.size += 1
        ffi.wasm_byte_vec_delete(byref(message))
        return ret

    @property
    def frames(self) -> typing.List["Frame"]:
        frames = FrameList()
        ffi.wasm_trap_trace(self.__ptr__, byref(frames.vec))
        ret = []
        for i in range(0, frames.vec.size):
            ret.append(Frame.__from_ptr__(frames.vec.data[i], frames))
        return ret

<<<<<<< HEAD
    def __str__(self):
        return self.message
=======
    def __str__(self) -> str:
        frames = self.frames
        message = self.message
        if len(frames) > 0:
            message += "\nwasm backtrace:\n"
            for i, frame in enumerate(frames):
                module = frame.module_name or '<unknown>'
                default_func_name = '<wasm function %d>' % frame.func_index
                func = frame.func_name or default_func_name
                message += "  {}: {:#6x} - {}!{}\n".format(i, frame.module_offset, module, func)
        return message
>>>>>>> d023890e

    def __del__(self):
        if hasattr(self, '__ptr__'):
            ffi.wasm_trap_delete(self.__ptr__)


class Frame:
    @classmethod
    def __from_ptr__(cls, ptr: P_wasm_frame_t, owner) -> "Frame":
        ty = cls.__new__(cls)
        if not isinstance(ptr, POINTER(ffi.wasm_frame_t)):
            raise TypeError("wrong pointer type")
        ty.__ptr__ = ptr
        ty.__owner__ = owner
        return ty

    @property
    def func_index(self) -> int:
        """
        Returns the function index this frame corresponds to in its wasm module
        """

        return ffi.wasm_frame_func_index(self.__ptr__)

    @property
    def func_name(self) -> typing.Optional[str]:
        """
        Returns the name of the function this frame corresponds to

        May return `None` if no name can be inferred
        """

        ptr = ffi.wasmtime_frame_func_name(self.__ptr__)
        if ptr:
            return ffi.to_str(ptr.contents)
        else:
            return None

    @property
    def module_name(self) -> typing.Optional[str]:
        """
        Returns the name of the module this frame corresponds to

        May return `None` if no name can be inferred
        """

        ptr = ffi.wasmtime_frame_module_name(self.__ptr__)
        if ptr:
            return ffi.to_str(ptr.contents)
        else:
            return None

    @property
    def module_offset(self) -> int:
        """
        Returns the offset of this frame's program counter into the original
        wasm source module.
        """

        return ffi.wasm_frame_module_offset(self.__ptr__)

    @property
    def func_offset(self) -> int:
        """
        Returns the offset of this frame's program counter into the original
        wasm function.
        """

        return ffi.wasm_frame_func_offset(self.__ptr__)

    def __del__(self):
        if self.__owner__ is None:
            ffi.wasm_frame_delete(self.__ptr__)


class FrameList:
    def __init__(self):
        self.vec = ffi.wasm_frame_vec_t(0, None)

    def __del__(self):
        ffi.wasm_frame_vec_delete(byref(self.vec))<|MERGE_RESOLUTION|>--- conflicted
+++ resolved
@@ -21,13 +21,8 @@
         self.__ptr__ = ptr
 
     @classmethod
-<<<<<<< HEAD
     def __from_ptr__(cls, ptr):
         if not isinstance(ptr, POINTER(ffi.wasm_trap_t)):
-=======
-    def __from_ptr__(cls, ptr: P_wasm_trap_t) -> "Trap":
-        if not isinstance(ptr, P_wasm_trap_t):
->>>>>>> d023890e
             raise TypeError("wrong pointer type")
         trap = cls.__new__(cls)
         trap.__ptr__ = ptr
@@ -57,22 +52,8 @@
             ret.append(Frame.__from_ptr__(frames.vec.data[i], frames))
         return ret
 
-<<<<<<< HEAD
     def __str__(self):
         return self.message
-=======
-    def __str__(self) -> str:
-        frames = self.frames
-        message = self.message
-        if len(frames) > 0:
-            message += "\nwasm backtrace:\n"
-            for i, frame in enumerate(frames):
-                module = frame.module_name or '<unknown>'
-                default_func_name = '<wasm function %d>' % frame.func_index
-                func = frame.func_name or default_func_name
-                message += "  {}: {:#6x} - {}!{}\n".format(i, frame.module_offset, module, func)
-        return message
->>>>>>> d023890e
 
     def __del__(self):
         if hasattr(self, '__ptr__'):
@@ -81,7 +62,7 @@
 
 class Frame:
     @classmethod
-    def __from_ptr__(cls, ptr: P_wasm_frame_t, owner) -> "Frame":
+    def __from_ptr__(cls, ptr: pointer, owner) -> "Frame":
         ty = cls.__new__(cls)
         if not isinstance(ptr, POINTER(ffi.wasm_frame_t)):
             raise TypeError("wrong pointer type")
