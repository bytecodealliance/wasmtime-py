from . import _ffi as ffi
from ctypes import *
from wasmtime import TableType, Store, Func, WasmtimeError
import typing



def get_func_ptr(init: typing.Optional[Func]) -> typing.Union[P_wasm_func_t, int]:
    if init is None:
        return None
    elif isinstance(init, Func):
        return init.__ptr__
    else:
        raise TypeError("expected a `Func` or `None`")


class Table:
    def __init__(self, store: Store, ty: TableType, init: typing.Optional[Func]):
        """
        Creates a new table within `store` with the specified `ty`.

        Note that for now only funcref tables are supported and `init` must
        either be `None` or a `Func`.
        """

        if not isinstance(store, Store):
            raise TypeError("expected a `Store`")
        if not isinstance(ty, TableType):
            raise TypeError("expected a `TableType`")

        init_ptr = get_func_ptr(init)
        ptr = POINTER(ffi.wasm_table_t)()
        error = ffi.wasmtime_funcref_table_new(store.__ptr__, ty.__ptr__, init_ptr, byref(ptr))
        if error:
            raise WasmtimeError.__from_ptr__(error)
        self.__ptr__ = ptr
        self.__owner__ = None

    @classmethod
    def __from_ptr__(cls, ptr: P_wasm_table_t, owner) -> "Table":
        ty = cls.__new__(cls)
        if not isinstance(ptr, POINTER(ffi.wasm_table_t)):
            raise TypeError("wrong pointer type")
        ty.__ptr__ = ptr
        ty.__owner__ = owner
        return ty

    @property
    def type(self) -> TableType:
        """
        Gets the type of this table as a `TableType`
        """

        ptr = ffi.wasm_table_type(self.__ptr__)
        return TableType.__from_ptr__(ptr, None)

    @property
    def size(self) -> int:
        """
        Gets the size, in elements, of this table
        """

        return ffi.wasm_table_size(self.__ptr__)

    def grow(self, amt: int, init: typing.Optional[Func]) -> int:
        """
        Grows this table by the specified number of slots, using the specified
        initializer for all new table slots.

        Raises a `WasmtimeError` if the table could not be grown.
        Returns the previous size of the table otherwise.
        """
        init_ptr = get_func_ptr(init)

        prev = c_uint32(0)
        error = ffi.wasmtime_funcref_table_grow(self.__ptr__, c_uint32(amt), init_ptr, byref(prev))
        if error:
            raise WasmtimeError("failed to grow table")
        return prev.value

    def __getitem__(self, idx: int) -> typing.Optional[Func]:
        """
        Gets an individual element within this table. Currently only works on
        `funcref` tables.

        Returns `None` for a slot where no function has been placed into.
        Returns `Func` for a slot with a function.
        Raises an `WasmtimeError` if `idx` is out of bounds.
        """

        idx = c_uint32(idx)
        ptr = POINTER(ffi.wasm_func_t)()
        ok = ffi.wasmtime_funcref_table_get(self.__ptr__, idx, byref(ptr))
        if ok:
            if ptr:
                return Func.__from_ptr__(ptr, None)
            return None
        raise WasmtimeError("table index out of bounds")

    def __setitem__(self, idx: int, val: typing.Optional[Func]) -> None:
        """
        Sets an individual element within this table. Currently only works on
        `funcref` tables.

        The `val` specified must either be a `Func` or `None`, and `idx` must
        be an integer index.

        Raises a `WasmtimeError` if `idx` is out of bounds.
        """

        idx = c_uint32(idx)
        val_ptr = get_func_ptr(val)
        error = ffi.wasmtime_funcref_table_set(self.__ptr__, idx, val_ptr)
        if error:
            raise WasmtimeError.__from_ptr__(error)

<<<<<<< HEAD
    def _as_extern(self):
        return ffi.wasm_table_as_extern(self.__ptr__)
=======
    def _as_extern(self) -> P_wasm_extern_t:
        return dll.wasm_table_as_extern(self.__ptr__)
>>>>>>> d023890e

    def __del__(self):
        if hasattr(self, '__owner__') and self.__owner__ is None:
            ffi.wasm_table_delete(self.__ptr__)<|MERGE_RESOLUTION|>--- conflicted
+++ resolved
@@ -5,7 +5,7 @@
 
 
 
-def get_func_ptr(init: typing.Optional[Func]) -> typing.Union[P_wasm_func_t, int]:
+def get_func_ptr(init: typing.Optional[Func]) -> typing.Optional[pointer]:
     if init is None:
         return None
     elif isinstance(init, Func):
@@ -37,7 +37,7 @@
         self.__owner__ = None
 
     @classmethod
-    def __from_ptr__(cls, ptr: P_wasm_table_t, owner) -> "Table":
+    def __from_ptr__(cls, ptr: pointer, owner) -> "Table":
         ty = cls.__new__(cls)
         if not isinstance(ptr, POINTER(ffi.wasm_table_t)):
             raise TypeError("wrong pointer type")
@@ -114,13 +114,8 @@
         if error:
             raise WasmtimeError.__from_ptr__(error)
 
-<<<<<<< HEAD
     def _as_extern(self):
         return ffi.wasm_table_as_extern(self.__ptr__)
-=======
-    def _as_extern(self) -> P_wasm_extern_t:
-        return dll.wasm_table_as_extern(self.__ptr__)
->>>>>>> d023890e
 
     def __del__(self):
         if hasattr(self, '__owner__') and self.__owner__ is None:
