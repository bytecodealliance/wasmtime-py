--- conflicted
+++ resolved
@@ -1,17 +1,10 @@
-<<<<<<< HEAD
 from . import _ffi as ffi
-=======
-from ._ffi import *
-
->>>>>>> d023890e
 from ctypes import *
-import typing
-
-if typing.TYPE_CHECKING:
-    from ._exportable import Exportable
+from ._exportable import AsExtern
+from typing import Optional, Any
 
 
-def wrap_extern(ptr: P_wasm_extern_t, owner) -> "Exportable":
+def wrap_extern(ptr: pointer, owner: Optional[Any]) -> AsExtern:
     from wasmtime import Func, Table, Global, Memory
 
     if not isinstance(ptr, POINTER(ffi.wasm_extern_t)):
@@ -36,7 +29,7 @@
     return Memory.__from_ptr__(val, owner)
 
 
-def get_extern_ptr(item: "Exportable") -> P_wasm_extern_t:
+def get_extern_ptr(item: AsExtern) -> pointer:
     from wasmtime import Func, Table, Global, Memory
 
     if isinstance(item, Func):
@@ -52,7 +45,7 @@
 
 
 class Extern:
-    def __init__(self, ptr: P_wasm_extern_t):
+    def __init__(self, ptr: pointer):
         self.ptr = ptr
 
     def __del__(self):
