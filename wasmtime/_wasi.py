--- conflicted
+++ resolved
@@ -21,13 +21,8 @@
         ptrs = to_char_array(argv)
         ffi.wasi_config_set_argv(self.__ptr__, c_int(len(argv)), ptrs)
 
-<<<<<<< HEAD
     def inherit_argv(self):
         ffi.wasi_config_inherit_argv(self.__ptr__)
-=======
-    def inherit_argv(self) -> None:
-        dll.wasi_config_inherit_argv(self.__ptr__)
->>>>>>> d023890e
 
     @setter_property
     def env(self, pairs: typing.Iterable[typing.Iterable]):
@@ -48,7 +43,6 @@
         ffi.wasi_config_set_env(self.__ptr__, c_int(
             len(names)), name_ptrs, value_ptrs)
 
-<<<<<<< HEAD
     def inherit_env(self):
         ffi.wasi_config_inherit_env(self.__ptr__)
 
@@ -75,34 +69,6 @@
 
     def inherit_stderr(self):
         ffi.wasi_config_inherit_stderr(self.__ptr__)
-=======
-    def inherit_env(self) -> None:
-        dll.wasi_config_inherit_env(self.__ptr__)
-
-    @setter_property
-    def stdin_file(self, path: str):
-        dll.wasi_config_set_stdin_file(
-            self.__ptr__, c_char_p(path.encode('utf-8')))
-
-    def inherit_stdin(self) -> None:
-        dll.wasi_config_inherit_stdin(self.__ptr__)
-
-    @setter_property
-    def stdout_file(self, path: str):
-        dll.wasi_config_set_stdout_file(
-            self.__ptr__, c_char_p(path.encode('utf-8')))
-
-    def inherit_stdout(self) -> None:
-        dll.wasi_config_inherit_stdout(self.__ptr__)
-
-    @setter_property
-    def stderr_file(self, path: str):
-        dll.wasi_config_set_stderr_file(
-            self.__ptr__, c_char_p(path.encode('utf-8')))
-
-    def inherit_stderr(self) -> None:
-        dll.wasi_config_inherit_stderr(self.__ptr__)
->>>>>>> d023890e
 
     def preopen_dir(self, path: str, guest_path: str) -> None:
         path_ptr = c_char_p(path.encode('utf-8'))
