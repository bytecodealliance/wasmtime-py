<<<<<<< HEAD
=======

from ._ffi import *
>>>>>>> d023890e
from ctypes import *
from wasmtime import Store, Instance
from wasmtime import Module, Trap, WasiInstance, WasmtimeError
from . import _ffi as ffi
from ._extern import get_extern_ptr
from ._config import setter_property
import typing

if typing.TYPE_CHECKING:
    from ._exportable import Exportable



class Linker:
    def __init__(self, store: Store):
        if not isinstance(store, Store):
            raise TypeError("expected a Store")
        self.__ptr__ = ffi.wasmtime_linker_new(store.__ptr__)
        self.store = store

    @setter_property
    def allow_shadowing(self, allow: bool):
        """
        Configures whether definitions are allowed to shadow one another within
        this linker
        """
        if not isinstance(allow, bool):
            raise TypeError("expected a boolean")
        ffi.wasmtime_linker_allow_shadowing(self.__ptr__, allow)

    def define(self, module: str, name: str, item: "Exportable") -> None:
        raw_item = get_extern_ptr(item)
        module_raw = ffi.str_to_name(module)
        name_raw = ffi.str_to_name(name)
        error = ffi.wasmtime_linker_define(
            self.__ptr__,
            byref(module_raw),
            byref(name_raw),
            raw_item)
        if error:
            raise WasmtimeError.__from_ptr__(error)

    def define_instance(self, name: str, instance: Instance) -> None:
        if not isinstance(instance, Instance):
            raise TypeError("expected an `Instance`")
        name_raw = ffi.str_to_name(name)
        error = ffi.wasmtime_linker_define_instance(self.__ptr__, byref(name_raw),
                                                    instance.__ptr__)
        if error:
            raise WasmtimeError.__from_ptr__(error)

    def define_wasi(self, instance: WasiInstance) -> None:
        if not isinstance(instance, WasiInstance):
            raise TypeError("expected an `WasiInstance`")
        error = ffi.wasmtime_linker_define_wasi(self.__ptr__, instance.__ptr__)
        if error:
            raise WasmtimeError.__from_ptr__(error)

    def instantiate(self, module: Module) -> Instance:
        if not isinstance(module, Module):
            raise TypeError("expected a `Module`")
        trap = POINTER(ffi.wasm_trap_t)()
        instance = POINTER(ffi.wasm_instance_t)()
        error = ffi.wasmtime_linker_instantiate(
            self.__ptr__, module.__ptr__, byref(instance), byref(trap))
        if error:
            raise WasmtimeError.__from_ptr__(error)
        if trap:
            raise Trap.__from_ptr__(trap)
        return Instance.__from_ptr__(instance, module)

    def __del__(self):
        if hasattr(self, '__ptr__'):
            ffi.wasmtime_linker_delete(self.__ptr__)<|MERGE_RESOLUTION|>--- conflicted
+++ resolved
@@ -1,8 +1,3 @@
-<<<<<<< HEAD
-=======
-
-from ._ffi import *
->>>>>>> d023890e
 from ctypes import *
 from wasmtime import Store, Instance
 from wasmtime import Module, Trap, WasiInstance, WasmtimeError
